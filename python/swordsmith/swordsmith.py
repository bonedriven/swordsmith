--- conflicted
+++ resolved
@@ -588,29 +588,16 @@
         if crossword.is_filled():
             return True
 
-<<<<<<< HEAD
         slot, num_matches = Filler.fewest_matches(crossword, wordlist)
-=======
+
         # choose slot with fewest matches
-        slot, matches = Filler.fewest_matches(crossword, wordlist)
-
         num_matches = len(matches)
->>>>>>> 5d2bf939
+    
+
 
         if num_matches == 0:
             return False
-<<<<<<< HEAD
-
-        previous_word = crossword.words[slot]
-        matches = list(wordlist.get_matches(previous_word))
-=======
-
-        # iterate through all possible matches in the fewest-match slot
-        previous_word = crossword.words[slot]
-        matches = list(matches)
-
-        # randomly shuffle matches
->>>>>>> 5d2bf939
+
         shuffle(matches)
 
         for match in matches:
@@ -656,29 +643,18 @@
         if crossword.is_filled():
             return True, None
 
-<<<<<<< HEAD
+
         slot, num_matches = Filler.fewest_matches(crossword, wordlist)
-=======
+
         # choose slot with fewest matches
         slot, matches = Filler.fewest_matches(crossword, wordlist)
 
         num_matches = len(matches)
->>>>>>> 5d2bf939
+
 
         if num_matches == 0:
             return False, slot
-<<<<<<< HEAD
-
-        previous_word = crossword.words[slot]
-        matches = list(wordlist.get_matches(previous_word))
-=======
-
-        # iterate through all possible matches in the fewest-match slot
-        previous_word = crossword.words[slot]
-        matches = list(matches)
-
-        # randomly shuffle matches
->>>>>>> 5d2bf939
+    
         shuffle(matches)
 
         for match in matches:
@@ -730,29 +706,18 @@
         if crossword.is_filled():
             return True
 
-<<<<<<< HEAD
+
         slot, num_matches = Filler.fewest_matches(crossword, wordlist)
-=======
+
         # choose slot with fewest matches
         slot, matches = Filler.fewest_matches(crossword, wordlist)
 
         num_matches = len(matches)
->>>>>>> 5d2bf939
+
 
         if num_matches == 0:
             return False
-<<<<<<< HEAD
-
-        previous_word = crossword.words[slot]
-        matches = list(wordlist.get_matches(previous_word))
-=======
-
-        # iterate through all possible matches in the fewest-match slot
-        previous_word = crossword.words[slot]
-        matches = list(matches)
-
-        # randomly shuffle matches
->>>>>>> 5d2bf939
+
         shuffle(matches)
 
         while matches:
@@ -810,29 +775,18 @@
         if crossword.is_filled():
             return True, None
 
-<<<<<<< HEAD
+
         slot, num_matches = Filler.fewest_matches(crossword, wordlist)
-=======
+
         # choose slot with fewest matches
         slot, matches = Filler.fewest_matches(crossword, wordlist)
 
         num_matches = len(matches)
->>>>>>> 5d2bf939
+
 
         if num_matches == 0:
             return False, slot
-<<<<<<< HEAD
-
-        previous_word = crossword.words[slot]
-        matches = list(wordlist.get_matches(previous_word))
-=======
-
-        # iterate through all possible matches in the fewest-match slot
-        previous_word = crossword.words[slot]
-        matches = list(matches)
-
-        # randomly shuffle matches
->>>>>>> 5d2bf939
+
         shuffle(matches)
 
         while matches:
